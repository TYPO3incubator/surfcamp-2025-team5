--- conflicted
+++ resolved
@@ -13,12 +13,8 @@
     name: 'FC Bigfoot'
     personInCharge: 'Muster Person'
     emailOfPersonInCharge: muster.person@typo3.org
-<<<<<<< HEAD
     defaultCountry: ES
-=======
-    defaultCountry: 'ES'
     defaultUsergroup: 1
->>>>>>> 76ca0f6f
     address:
       streetAndHouseNumber: 'Street X 12'
       city: 'La Oliva'
@@ -29,18 +25,9 @@
       bic: AUTOATW1XXX
       paymentDueMonth: '2'
   storage:
-<<<<<<< HEAD
     membershipsFolderPid: 113
-    membersFolderPid: 112
     paymentsFolderPid: 114
 felogin:
+  pid: 1
   view:
-    templateRootPath: 'EXT:member_management/Resources/Private/Templates'
-=======
-    membershipsFolderPid: 1
-    paymentsFolderPid: 1
-felogin:
-  pid: 1
-  view: 
-    templateRootPath: EXT:member_management/Resources/Private/Templates
->>>>>>> 76ca0f6f
+    templateRootPath: 'EXT:member_management/Resources/Private/Templates'