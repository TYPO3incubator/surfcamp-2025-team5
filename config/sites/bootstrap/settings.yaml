--- conflicted
+++ resolved
@@ -20,8 +20,4 @@
 felogin:
   pid: 16
   view:
-<<<<<<< HEAD
-    templateRootPath: EXT:member_management/Resources/Private/Templates
-=======
-    templateRootPath: 'EXT:member_management/Resources/Private/Templates'
->>>>>>> a278ebd4
+    templateRootPath: 'EXT:member_management/Resources/Private/Templates'