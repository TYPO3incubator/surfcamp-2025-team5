<html xmlns:f="http://typo3.org/ns/TYPO3/CMS/Fluid/ViewHelpers"
      data-namespace-typo3-fluid="true">

<f:layout name="SystemEmail" />

<f:section name="Title"><f:translate key="email.createMembership.title" /></f:section>

<f:section name="Main">
    
    <style type="text/css">
        .bodyContainer .textContent p .button {
            margin: 10px 0;
            padding: 7px 10px;
            color: white;
            font-weight: bold;
            display: inline-block;
            text-decoration: none;
        }
    </style>
    <p>
        <f:translate key="email.createMembership.main.salutation" arguments="{0: '{member.firstName} {member.lastName}'}" />,
    </p>

    <p>
<<<<<<< HEAD
        <f:comment><!-- @todo Continue here... --></f:comment>
        <f:uri.action action="confirm" arguments="{hash: hash, email: member.email}" pageUid="{confirmationPid}" absolute="1" />
=======
        <f:translate key="email.createMembership.main.body"/>
    </p>

    <p>
        <f:link.action action="confirm" arguments="{hash: hash, email: member.email}" absolute="1" class="button" style="background: {f:if(condition: typo3.systemConfiguration.backend.loginHighlightColor, then: typo3.systemConfiguration.backend.loginHighlightColor, else: '#ff8700')};">
            <f:translate key="email.createMembership.main.button"/>
        </f:link.action>
    </p>
    <br />
    <p>
        <small>
            <f:translate key="email.createMembership.main.button.information"/>
            <f:uri.action action="confirm" arguments="{hash: hash, email: member.email}" absolute="1" />
        </small>
>>>>>>> 86b140d4
    </p>
</f:section>

</html><|MERGE_RESOLUTION|>--- conflicted
+++ resolved
@@ -6,7 +6,7 @@
 <f:section name="Title"><f:translate key="email.createMembership.title" /></f:section>
 
 <f:section name="Main">
-    
+
     <style type="text/css">
         .bodyContainer .textContent p .button {
             margin: 10px 0;
@@ -22,15 +22,11 @@
     </p>
 
     <p>
-<<<<<<< HEAD
-        <f:comment><!-- @todo Continue here... --></f:comment>
-        <f:uri.action action="confirm" arguments="{hash: hash, email: member.email}" pageUid="{confirmationPid}" absolute="1" />
-=======
         <f:translate key="email.createMembership.main.body"/>
     </p>
 
     <p>
-        <f:link.action action="confirm" arguments="{hash: hash, email: member.email}" absolute="1" class="button" style="background: {f:if(condition: typo3.systemConfiguration.backend.loginHighlightColor, then: typo3.systemConfiguration.backend.loginHighlightColor, else: '#ff8700')};">
+        <f:link.action action="confirm" arguments="{hash: hash, email: member.email}" pageUid="{confirmationPid}" absolute="1" class="button" style="background: {f:if(condition: typo3.systemConfiguration.backend.loginHighlightColor, then: typo3.systemConfiguration.backend.loginHighlightColor, else: '#ff8700')};">
             <f:translate key="email.createMembership.main.button"/>
         </f:link.action>
     </p>
@@ -38,9 +34,8 @@
     <p>
         <small>
             <f:translate key="email.createMembership.main.button.information"/>
-            <f:uri.action action="confirm" arguments="{hash: hash, email: member.email}" absolute="1" />
+            <f:uri.action action="confirm" arguments="{hash: hash, email: member.email}" pageUid="{confirmationPid}" absolute="1" />
         </small>
->>>>>>> 86b140d4
     </p>
 </f:section>
 
