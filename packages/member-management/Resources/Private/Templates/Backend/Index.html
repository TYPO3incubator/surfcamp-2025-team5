--- conflicted
+++ resolved
@@ -9,109 +9,48 @@
 <f:layout name="Module"/>
 
 <f:section name="Content">
-<<<<<<< HEAD
-    <ul class="pagination">
-        <f:for each="{pagination.allPageNumbers}" as="page">
-            <li class="page-item">
-                <f:link.action
-                    action="index"
-                    arguments="{currentPageNumber: page}"
-                    addQueryString="true"
-                    class="page-link"
-                >
-                    {page}
-                </f:link.action>
-            </li>
-        </f:for>
-    </ul>
-
-    <f:form action="index" class="filter-form mb-4 row g-3 align-items-end">
-        <div class="col-sm-4">
-            <label for="filterSearch" class="form-label">Search</label>
-            <f:form.textfield
-                id="filterSearch"
-                name="search"
-                value="{search}"
-                class="form-control"/>
-        </div>
-        <div class="col-sm-3">
-            <label for="filterMembership" class="form-label">Membership</label>
-            <f:form.select
-                id="filterMembership"
-                name="membershipUid"
-                options="{memberships}"
-                optionLabelField="title"
-                optionValueField="uid"
-                prependOptionValue="0"
-                prependOptionLabel="All"
-                value="{membershipUid}"
-                class="form-select"
-            />
-        </div>
-        <div class="col-sm-3">
-            <label for="filterStatus" class="form-label">Status</label>
-            <f:form.select
-                id="filterStatus"
-                name="membershipStatus"
-                options="{statusOptions}"
-                optionValueField="value"
-                optionLabelField="label"
-                value="{membershipStatus}"
-                class="form-select"
-            />
-        </div>
-        <div class="col-auto">
-            <button type="submit" class="btn btn-primary">Filter</button>
-            <f:link.action action="index" class="btn btn-default ms-2">Reset</f:link.action>
-        </div>
-    </f:form>
-    <div class="table-responsive">
-        <table class="table table-hover">
-            <thead>
-            <tr>
-                <th>
-                    <f:translate key="backend.membermanagement.name"/>
-                </th>
-                <th>
-                    <f:translate key="backend.membermanagement.membership"/>
-                </th>
-                <th>
-                    <f:translate key="backend.membermanagement.membershipStatus"/>
-                </th>
-                <th>
-                    <f:translate key="backend.membermanagement.memberSince"/>
-                </th>
-                <th>
-                    <f:translate key="backend.membermanagement.email"/>
-                </th>
-                <th>
-                    <f:translate key="backend.membermanagement.paymentStatus"/>
-                </th>
-                <th>
-                    <f:translate key="backend.membermanagement.lastPayment"/>
-                </th>
-                <th></th>
-            </tr>
-            </thead>
-            <tbody>
-            <f:for each="{paginator.paginatedItems}" as="member">
-                <tr>
-                    <td>{member.firstName} {member.lastName}</td>
-                    <td>{member.membership.title}</td>
-                    <td>{member.membershipStatusLabel}</td>
-                    <td>
-                        <f:format.date>{member.memberSince}</f:format.date>
-                    </td>
-                    <td>{member.email}</td>
-                    <td>status</td>
-                    <td>
-                        <f:if condition="{member.lastPayment}">
-                            <f:then>
-                                <a href="{mm:editLink(table: 'tx_membermanagement_domain_model_pament', uid: member.lastPayment.uid)}">
-                                    <f:format.date>{member.lastPayment.paidAt}</f:format.date>
-=======
     <div class="module-body t3js-module-body">
         <h1>Members</h1>
+        <f:form action="index" class="filter-form mb-4 row g-3 align-items-end">
+            <div class="col-sm-4">
+                <label for="filterSearch" class="form-label">Search</label>
+                <f:form.textfield
+                    id="filterSearch"
+                    name="search"
+                    value="{search}"
+                    class="form-control"/>
+            </div>
+            <div class="col-sm-3">
+                <label for="filterMembership" class="form-label">Membership</label>
+                <f:form.select
+                    id="filterMembership"
+                    name="membershipUid"
+                    options="{memberships}"
+                    optionLabelField="title"
+                    optionValueField="uid"
+                    prependOptionValue="0"
+                    prependOptionLabel="All"
+                    value="{membershipUid}"
+                    class="form-select"
+                />
+            </div>
+            <div class="col-sm-3">
+                <label for="filterStatus" class="form-label">Status</label>
+                <f:form.select
+                    id="filterStatus"
+                    name="membershipStatus"
+                    options="{statusOptions}"
+                    optionValueField="value"
+                    optionLabelField="label"
+                    value="{membershipStatus}"
+                    class="form-select"
+                />
+            </div>
+            <div class="col-auto">
+                <button type="submit" class="btn btn-primary">Filter</button>
+                <f:link.action action="index" class="btn btn-default ms-2">Reset</f:link.action>
+            </div>
+        </f:form>
         <f:form action="memberBulkAction" controller="BackendMember" method="post" class="bulk-form">
             <div class="form-row justify-content-end">
                 <f:form.button
@@ -122,7 +61,7 @@
                     <core:icon identifier="actions-toggle-on" size="small"/>
                     <span class="ms-1">Set members active</span>
                 </f:form.button>
-    
+
                 <f:form.button
                     type="submit"
                     name="memberAction"
@@ -185,7 +124,6 @@
                             <td>
                                 <a href="{mm:editLink(table: 'fe_users', uid: member.uid)}" class="btn btn-default btn-sm" title="{f:translate(key: 'LLL:EXT:backend/Resources/Private/Language/locallang_layout.xlf:edit')}">
                                     <core:icon identifier="actions-open" size="small"/>
->>>>>>> 600e47df
                                 </a>
                             </td>
                         </tr>
@@ -194,7 +132,7 @@
                 </table>
             </div>
         </f:form>
-    
+
         <f:if condition="{pagination.allPageNumbers -> f:count()} > 1">
             <nav aria-labelledby="recordlist-pagination">
                 <ul class="pagination mb-0">
@@ -202,6 +140,7 @@
                         <li class="page-item">
                             <f:link.action
                                 arguments="{currentPageNumber:page}"
+                                addQueryString="true"
                                 class="page-link {f:if(condition:'{currentPageNumber}=={page}',then:'active')}"
                             >
                                 {page}
