<?xml version="1.0" encoding="UTF-8"?>
<xliff version="1.2" xmlns="urn:oasis:names:tc:xliff:document:1.2">
	<file source-language="en" original="" datatype="plaintext" date="2025-05-07T11:13:34+01:00">
		<header></header>
		<body>
			<trans-unit id="backend.membermanagement.email">
				<source>Email</source>
			</trans-unit>
			<trans-unit id="backend.membermanagement.lastPayment">
				<source>Last payment</source>
			</trans-unit>
			<trans-unit id="backend.membermanagement.memberSince">
				<source>Member since</source>
			</trans-unit>
			<trans-unit id="backend.membermanagement.membership">
				<source>Membership</source>
			</trans-unit>
			<trans-unit id="backend.membermanagement.membershipStatus">
				<source>Membership status</source>
			</trans-unit>
			<trans-unit id="backend.membermanagement.name">
				<source>Name</source>
			</trans-unit>
			<trans-unit id="backend.membermanagement.paymentStatus">
				<source>Payment status</source>
			</trans-unit>
			<trans-unit id="bic">
				<source>BIC</source>
			</trans-unit>
			<trans-unit id="city">
				<source>City</source>
			</trans-unit>
			<trans-unit id="confirm.message">
				<source>Your registration has been successfully saved, our contact person will check your enquiry and approve you as a new member soon.</source>
			</trans-unit>
			<trans-unit id="country">
				<source>Country</source>
			</trans-unit>
			<trans-unit id="date_of_birth">
				<source>Date of birth</source>
			</trans-unit>
			<trans-unit id="email">
				<source>Email address</source>
			</trans-unit>
			<trans-unit id="email.createMembership.subject">
				<source>Please confirm your membership</source>
			</trans-unit>
			<trans-unit id="email.createMembership.main.body">
				<source>You are only one step away from your registration. Please click on the following button to confirm your registration.</source>
			</trans-unit>
			<trans-unit id="email.createMembership.main.body.txt">
				<source>You are only one step away from your registration. Please use the following link to confirm your registration.</source>
			</trans-unit>
			<trans-unit id="email.createMembership.main.button">
				<source>Confirm registration</source>
			</trans-unit>
			<trans-unit id="email.createMembership.main.button.information">
				<source>If you are not able to click on the button, please copy the following link and open the page manually: </source>
			</trans-unit>
			<trans-unit id="email.createMembership.main.salutation">
				<source>Dear %s</source>
			</trans-unit>
			<trans-unit id="email.createMembership.title">
				<source>Please confirm your membership</source>
			</trans-unit>
            <trans-unit id="email.newMembership.subject">
                <source>New member registration</source>
            </trans-unit>
			<trans-unit id="firstname">
				<source>First name</source>
			</trans-unit>
			<trans-unit id="gender">
				<source>Gender</source>
			</trans-unit>
			<trans-unit id="gender-female">
				<source>Female</source>
			</trans-unit>
			<trans-unit id="gender-male">
				<source>Male</source>
			</trans-unit>
			<trans-unit id="gender-other">
				<source>Other</source>
			</trans-unit>
			<trans-unit id="iban">
				<source>IBAN</source>
			</trans-unit>
			<trans-unit id="sepa-accepted">
				<source>I agree that the membership fee will be collected by SEPA direct debit.</source>
			</trans-unit>
			<trans-unit id="information-address">
				<source>Address</source>
			</trans-unit>
			<trans-unit id="information-contact">
				<source>Contact information</source>
			</trans-unit>
			<trans-unit id="information-membership">
				<source>Membership details</source>
			</trans-unit>
			<trans-unit id="information-payment">
				<source>Payment information</source>
			</trans-unit>
			<trans-unit id="information-personal">
				<source>Personal information</source>
			</trans-unit>
			<trans-unit id="input-optional">
				<source>(optional)</source>
			</trans-unit>
			<trans-unit id="lastname">
				<source>Last name</source>
			</trans-unit>
			<trans-unit id="membership">
				<source>Membership</source>
			</trans-unit>
			<trans-unit id="password">
				<source>Password</source>
			</trans-unit>
			<trans-unit id="password-repeat">
				<source>Repeat password</source>
			</trans-unit>
			<trans-unit id="save.message">
				<source>You will receive an e-mail shortly, please click on the link to confirm your registration.</source>
			</trans-unit>
			<trans-unit id="select-choose">
				<source>Select option</source>
			</trans-unit>
<<<<<<< HEAD
			<trans-unit id="street">
				<source>Street</source>
			</trans-unit>
			<trans-unit id="submit">
				<source>Register</source>
			</trans-unit>
			<trans-unit id="telephone">
				<source>Phone number</source>
			</trans-unit>
			<trans-unit id="title">
				<source>Titel</source>
			</trans-unit>
			<trans-unit id="zip">
				<source>Zip</source>
			</trans-unit>
            <trans-unit id="currency">
                <source>€</source>
            </trans-unit>
            <trans-unit id="per-year">
                <source>per year</source>
=======
            <trans-unit id="street">
                <source>Street</source>
            </trans-unit>
            <trans-unit id="submit">
                <source>Register</source>
            </trans-unit>
            <trans-unit id="telephone">
                <source>Phone number</source>
            </trans-unit>
            <trans-unit id="title">
                <source>Titel</source>
            </trans-unit>
            <trans-unit id="zip">
                <source>Zip</source>
            </trans-unit>
			<trans-unit id="email.main.salutation">
                <source>Dear %s</source>
            </trans-unit>
			<trans-unit id="email.main.button.information">
                <source>If you are not able to click on the button, please copy the following link and open the page manually: </source>
            </trans-unit>
            <trans-unit id="email.createMembership.title">
                <source>Please confirm your membership</source>
            </trans-unit>
			<trans-unit id="email.createMembership.main.body">
                <source>You are only one step away from your registration. Please click on the following button to confirm your registration.</source>
            </trans-unit>
			<trans-unit id="email.createMembership.main.body.txt">
                <source>You are only one step away from your registration. Please use the following link to confirm your registration.</source>
            </trans-unit>
			<trans-unit id="email.createMembership.main.button">
                <source>Confirm registration</source>
            </trans-unit>
            <trans-unit id="email.newMembership.title">
                <source>New membership registration</source>
            </trans-unit>
            <trans-unit id="email.newMembership.body">
                <source>New membership registration</source>
            </trans-unit>
			<trans-unit id="email.newMembership.main.body">
                <source>A new person has registered for your club and is waiting for approval.</source>
            </trans-unit>
			<trans-unit id="email.newMembership.main.body.txt">
                <source>YA new person has registered for your club and is waiting for approval. Use the following link to view your members.</source>
            </trans-unit>
			<trans-unit id="email.newMembership.main.button">
                <source>View memberships</source>
            </trans-unit>

            <trans-unit id="error.1746441586">
                <source>Your registration has already been confirmed.</source>
            </trans-unit>
            <trans-unit id="error.1746450606">
                <source>Your membership is in active state and cannot be confirmed again.</source>
            </trans-unit>
            <trans-unit id="error.memberNotFound">
                <source>The requested member does not exist.</source>
            </trans-unit>
            <trans-unit id="error.invalidEmailAddress">
                <source>The provided email address is invalid.</source>
            </trans-unit>
            <trans-unit id="error.unknown">
                <source>An unknown error occurred. Please contact your person in charge.</source>
>>>>>>> 6786bf2d
            </trans-unit>
		</body>
	</file>
</xliff><|MERGE_RESOLUTION|>--- conflicted
+++ resolved
@@ -123,28 +123,6 @@
 			<trans-unit id="select-choose">
 				<source>Select option</source>
 			</trans-unit>
-<<<<<<< HEAD
-			<trans-unit id="street">
-				<source>Street</source>
-			</trans-unit>
-			<trans-unit id="submit">
-				<source>Register</source>
-			</trans-unit>
-			<trans-unit id="telephone">
-				<source>Phone number</source>
-			</trans-unit>
-			<trans-unit id="title">
-				<source>Titel</source>
-			</trans-unit>
-			<trans-unit id="zip">
-				<source>Zip</source>
-			</trans-unit>
-            <trans-unit id="currency">
-                <source>€</source>
-            </trans-unit>
-            <trans-unit id="per-year">
-                <source>per year</source>
-=======
             <trans-unit id="street">
                 <source>Street</source>
             </trans-unit>
@@ -159,6 +137,12 @@
             </trans-unit>
             <trans-unit id="zip">
                 <source>Zip</source>
+            </trans-unit>
+            <trans-unit id="currency">
+                <source>€</source>
+            </trans-unit>
+            <trans-unit id="per-year">
+                <source>per year</source>
             </trans-unit>
 			<trans-unit id="email.main.salutation">
                 <source>Dear %s</source>
@@ -208,7 +192,6 @@
             </trans-unit>
             <trans-unit id="error.unknown">
                 <source>An unknown error occurred. Please contact your person in charge.</source>
->>>>>>> 6786bf2d
             </trans-unit>
 		</body>
 	</file>
