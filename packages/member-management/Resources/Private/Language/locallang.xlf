<?xml version="1.0" encoding="UTF-8"?>
<xliff version="1.2" xmlns="urn:oasis:names:tc:xliff:document:1.2">
	<file source-language="en" original="" datatype="plaintext" date="2025-05-07T11:13:34+01:00">
		<header></header>
		<body>
			<trans-unit id="backend.membermanagement.email">
				<source>Email</source>
			</trans-unit>
			<trans-unit id="backend.membermanagement.lastPayment">
				<source>Last payment</source>
			</trans-unit>
			<trans-unit id="backend.membermanagement.memberSince">
				<source>Member since</source>
			</trans-unit>
			<trans-unit id="backend.membermanagement.membership">
				<source>Membership</source>
			</trans-unit>
			<trans-unit id="backend.membermanagement.membershipStatus">
				<source>Membership status</source>
			</trans-unit>
			<trans-unit id="backend.membermanagement.name">
				<source>Name</source>
			</trans-unit>
			<trans-unit id="backend.membermanagement.paymentStatus">
				<source>Payment status</source>
			</trans-unit>
			<trans-unit id="bic">
				<source>BIC</source>
			</trans-unit>
			<trans-unit id="city">
				<source>City</source>
			</trans-unit>
            <trans-unit id="cancel.message">
                <source>Your membership has been successfully cancelled. You will soon get a confirmation mail.</source>
            </trans-unit>
			<trans-unit id="confirm.message">
				<source>Your registration has been successfully saved, our contact person will check your enquiry and approve you as a new member soon.</source>
			</trans-unit>
			<trans-unit id="country">
				<source>Country</source>
			</trans-unit>
			<trans-unit id="date_of_birth">
				<source>Date of birth</source>
			</trans-unit>
			<trans-unit id="email">
				<source>Email address</source>
			</trans-unit>
			<trans-unit id="email.createMembership.subject">
				<source>Please confirm your membership</source>
			</trans-unit>
			<trans-unit id="email.createMembership.title">
				<source>Please confirm your membership</source>
			</trans-unit>
			<trans-unit id="email.createMembership.main.body">
				<source>You are only one step away from your registration. Please click on the following button to confirm your registration.</source>
			</trans-unit>
			<trans-unit id="email.createMembership.main.body.txt">
				<source>You are only one step away from your registration. Please use the following link to confirm your registration.</source>
			</trans-unit>
			<trans-unit id="email.createMembership.main.button">
				<source>Confirm registration</source>
			</trans-unit>
			<trans-unit id="email.createMembership.main.button.information">
				<source>If you are not able to click on the button, please copy the following link and open the page manually: </source>
			</trans-unit>
			<trans-unit id="email.createMembership.main.salutation">
				<source>Dear %s</source>
			</trans-unit>
            <trans-unit id="email.newMembership.subject">
                <source>New member registration</source>
            </trans-unit>
			<trans-unit id="email.membershipActivated.subject">
                <source>You are now a member!</source>
            </trans-unit>
			<trans-unit id="email.membershipActivated.title">
                <source>You are now a member!</source>
            </trans-unit>
			<trans-unit id="email.membershipActivated.main.body">
				<source>We look forward to welcoming you as a new member. You can now log in to our website with your e-mail address and password and view more information about your membership.</source>
			</trans-unit>
			<trans-unit id="email.membershipActivated.main.sepa">
				<source>When you registered, you indicated that we may debit the membership fee via SEPA direct debit. This will happen in the next few days.</source>
			</trans-unit>
			<trans-unit id="email.membershipActivated.main.transfer">
				<source>When you registered, you indicated that you would like to make the payment manually. Please transfer the following amount within the next 14 days:</source>
			</trans-unit>
            <trans-unit id="email.paymentReminder.subject">
                <source>Reminder for your membership payment</source>
            </trans-unit>
            <trans-unit id="email.paymentReminder.title">
                <source>Reminder for your membership payment</source>
            </trans-unit>
<<<<<<< HEAD
            <trans-unit id="email.cancelMembershipConfirmation.subject">
                <source>Membership cancellation confirmation</source>
            </trans-unit>
            <trans-unit id="email.cancelMembershipConfirmation.main.body">
                <source>You have successfully canceled your membership. You can still log in to our website with your e-mail address and password and view membership information.</source>
            </trans-unit>
            <trans-unit id="email.canceledMembership.subject">
                <source>Membership cancellation</source>
            </trans-unit>
            <trans-unit id="email.canceledMembership.main.body">
                <source>The member %s cancelled his membership.</source>
            </trans-unit>
=======
			<trans-unit id="email.paymentReminder.main.body">
				<source>The membership fee for this year is due again, please transfer the fee with the following data:</source>
			</trans-unit>
>>>>>>> b8f278f4
			<trans-unit id="payment-reason">
				<source>Reason for payment</source>
			</trans-unit>
			<trans-unit id="payment-amount">
				<source>Amount</source>
			</trans-unit>
			<trans-unit id="firstname">
				<source>First name</source>
			</trans-unit>
			<trans-unit id="gender">
				<source>Gender</source>
			</trans-unit>
			<trans-unit id="gender-female">
				<source>Female</source>
			</trans-unit>
			<trans-unit id="gender-male">
				<source>Male</source>
			</trans-unit>
			<trans-unit id="gender-other">
				<source>Other</source>
			</trans-unit>
			<trans-unit id="gender-noSelection">
				<source>No selection</source>
			</trans-unit>
			<trans-unit id="iban">
				<source>IBAN</source>
			</trans-unit>
			<trans-unit id="sepa-accepted">
				<source>I agree that the membership fee will be collected by SEPA direct debit.</source>
			</trans-unit>
			<trans-unit id="information-address">
				<source>Address</source>
			</trans-unit>
			<trans-unit id="information-contact">
				<source>Contact information</source>
			</trans-unit>
			<trans-unit id="information-membership">
				<source>Membership details</source>
			</trans-unit>
			<trans-unit id="information-payment">
				<source>Payment information</source>
			</trans-unit>
			<trans-unit id="information-personal">
				<source>Personal information</source>
			</trans-unit>
			<trans-unit id="input-optional">
				<source>(optional)</source>
			</trans-unit>
			<trans-unit id="lastname">
				<source>Last name</source>
			</trans-unit>
			<trans-unit id="membership">
				<source>Membership</source>
			</trans-unit>
			<trans-unit id="password">
				<source>Password</source>
			</trans-unit>
			<trans-unit id="password-repeat">
				<source>Repeat password</source>
			</trans-unit>
			<trans-unit id="save.message">
				<source>You will receive an e-mail shortly, please click on the link to confirm your registration.</source>
			</trans-unit>
			<trans-unit id="select-choose">
				<source>Select option</source>
			</trans-unit>
            <trans-unit id="street">
                <source>Street</source>
            </trans-unit>
            <trans-unit id="submit">
                <source>Register</source>
            </trans-unit>
            <trans-unit id="telephone">
                <source>Phone number</source>
            </trans-unit>
            <trans-unit id="title">
                <source>Titel</source>
            </trans-unit>
            <trans-unit id="zip">
                <source>Zip</source>
            </trans-unit>
            <trans-unit id="currency">
                <source>€</source>
            </trans-unit>
            <trans-unit id="per-year">
                <source>per year</source>
            </trans-unit>
            <trans-unit id="member.settings.cancel">
                <source>Cancel membership</source>
            </trans-unit>
			<trans-unit id="email.main.salutation">
                <source>Dear %s</source>
            </trans-unit>
			<trans-unit id="email.main.button.information">
                <source>If you are not able to click on the button, please copy the following link and open the page manually: </source>
            </trans-unit>
            <trans-unit id="email.createMembership.title">
                <source>Please confirm your membership</source>
            </trans-unit>
			<trans-unit id="email.createMembership.main.body">
                <source>You are only one step away from your registration. Please click on the following button to confirm your registration.</source>
            </trans-unit>
			<trans-unit id="email.createMembership.main.body.txt">
                <source>You are only one step away from your registration. Please use the following link to confirm your registration.</source>
            </trans-unit>
			<trans-unit id="email.createMembership.main.button">
                <source>Confirm registration</source>
            </trans-unit>
            <trans-unit id="email.newMembership.title">
                <source>New membership registration</source>
            </trans-unit>
            <trans-unit id="email.newMembership.body">
                <source>New membership registration</source>
            </trans-unit>
			<trans-unit id="email.newMembership.main.body">
                <source>A new person has registered for your club and is waiting for approval.</source>
            </trans-unit>
			<trans-unit id="email.newMembership.main.body.txt">
                <source>YA new person has registered for your club and is waiting for approval. Use the following link to view your members.</source>
            </trans-unit>
			<trans-unit id="email.newMembership.main.button">
                <source>View memberships</source>
            </trans-unit>

            <trans-unit id="error.1746441586">
                <source>Your registration has already been confirmed.</source>
            </trans-unit>
            <trans-unit id="error.1746450606">
                <source>Your membership is in active state and cannot be confirmed again.</source>
            </trans-unit>
            <trans-unit id="error.memberNotFound">
                <source>The requested member does not exist.</source>
            </trans-unit>
            <trans-unit id="error.invalidEmailAddress">
                <source>The provided email address is invalid.</source>
            </trans-unit>
            <trans-unit id="error.unknown">
                <source>An unknown error occurred. Please contact your person in charge.</source>
            </trans-unit>
		</body>
	</file>
</xliff><|MERGE_RESOLUTION|>--- conflicted
+++ resolved
@@ -84,30 +84,27 @@
 			<trans-unit id="email.membershipActivated.main.transfer">
 				<source>When you registered, you indicated that you would like to make the payment manually. Please transfer the following amount within the next 14 days:</source>
 			</trans-unit>
-            <trans-unit id="email.paymentReminder.subject">
-                <source>Reminder for your membership payment</source>
-            </trans-unit>
-            <trans-unit id="email.paymentReminder.title">
-                <source>Reminder for your membership payment</source>
-            </trans-unit>
-<<<<<<< HEAD
-            <trans-unit id="email.cancelMembershipConfirmation.subject">
-                <source>Membership cancellation confirmation</source>
-            </trans-unit>
-            <trans-unit id="email.cancelMembershipConfirmation.main.body">
-                <source>You have successfully canceled your membership. You can still log in to our website with your e-mail address and password and view membership information.</source>
-            </trans-unit>
-            <trans-unit id="email.canceledMembership.subject">
-                <source>Membership cancellation</source>
-            </trans-unit>
-            <trans-unit id="email.canceledMembership.main.body">
-                <source>The member %s cancelled his membership.</source>
-            </trans-unit>
-=======
+      <trans-unit id="email.paymentReminder.subject">
+          <source>Reminder for your membership payment</source>
+      </trans-unit>
+      <trans-unit id="email.paymentReminder.title">
+          <source>Reminder for your membership payment</source>
+      </trans-unit>
+      <trans-unit id="email.cancelMembershipConfirmation.subject">
+          <source>Membership cancellation confirmation</source>
+      </trans-unit>
+      <trans-unit id="email.cancelMembershipConfirmation.main.body">
+          <source>You have successfully canceled your membership. You can still log in to our website with your e-mail address and password and view membership information.</source>
+      </trans-unit>
+      <trans-unit id="email.canceledMembership.subject">
+          <source>Membership cancellation</source>
+      </trans-unit>
+      <trans-unit id="email.canceledMembership.main.body">
+          <source>The member %s cancelled his membership.</source>
+      </trans-unit>
 			<trans-unit id="email.paymentReminder.main.body">
 				<source>The membership fee for this year is due again, please transfer the fee with the following data:</source>
 			</trans-unit>
->>>>>>> b8f278f4
 			<trans-unit id="payment-reason">
 				<source>Reason for payment</source>
 			</trans-unit>
