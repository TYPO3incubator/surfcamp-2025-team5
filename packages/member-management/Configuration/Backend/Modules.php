<?php

/*
 * This file is part of the Member Management project.
 *
 * It is free software; you can redistribute it and/or modify it under
 * the terms of the GNU General Public License, either version 2
 * of the License, or any later version.
 */

use TYPO3Incubator\MemberManagement\Controller\BackendMemberController;

return [
    'member_management' => [
        'parent' => 'web',
        'position' => ['after' => 'web_list'],
        'access' => 'user',
        'workspaces' => 'live',
        'labels' => 'LLL:EXT:member_management/Resources/Private/Language/locallang_mod_member.xlf',
        'navigationComponent' => '@typo3/backend/tree/page-tree-element',
        'extensionName' => 'MemberManagement',
        'iconIdentifier' => 'tx-member-management-module',
        'controllerActions' => [
            BackendMemberController::class => [
                'index',
<<<<<<< HEAD
                'memberBulkAction'
=======
                'generateSepaXml',
>>>>>>> 775270b9
            ],
        ],
    ],
];<|MERGE_RESOLUTION|>--- conflicted
+++ resolved
@@ -23,11 +23,8 @@
         'controllerActions' => [
             BackendMemberController::class => [
                 'index',
-<<<<<<< HEAD
+                'generateSepaXml',
                 'memberBulkAction'
-=======
-                'generateSepaXml',
->>>>>>> 775270b9
             ],
         ],
     ],
