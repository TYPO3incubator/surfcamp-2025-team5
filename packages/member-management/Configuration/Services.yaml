--- conflicted
+++ resolved
@@ -9,10 +9,9 @@
     exclude:
       - '../Classes/Domain/Model/*'
 
-<<<<<<< HEAD
   TYPO3\CMS\Extbase\Validation\Validator\GenericObjectValidator:
     alias: 'TYPO3Incubator\MemberManagement\Domain\Validator\MemberObjectValidator'
-=======
+    public: true
+
   TYPO3Incubator\MemberManagement\TCA\TypeMembershipItemsProcFunc:
->>>>>>> 887a843e
     public: true