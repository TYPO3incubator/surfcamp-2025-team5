name: typo3-incubator/member-management
label: 'Member Management'
settings:
  memberManagement:
    storage:
      membershipsFolderPid: 0
      paymentsFolderPid: 0
    organization:
      name: ''
      personInCharge: ''
      emailOfPersonInCharge: ''
      defaultUsergroup: 1
      address:
        streetAndHouseNumber: ''
        city: ''
        zip: ''
        country: ''
      paymentInformation:
        iban: ''
        bic: ''
<<<<<<< HEAD
        paymentReason: ''
=======
        sepaCreditorId: ''
>>>>>>> 775270b9
        paymentDueMonth: ''<|MERGE_RESOLUTION|>--- conflicted
+++ resolved
@@ -18,9 +18,6 @@
       paymentInformation:
         iban: ''
         bic: ''
-<<<<<<< HEAD
+        sepaCreditorId: ''
         paymentReason: ''
-=======
-        sepaCreditorId: ''
->>>>>>> 775270b9
         paymentDueMonth: ''