--- conflicted
+++ resolved
@@ -81,13 +81,13 @@
       category: MemberManagement.organization.paymentInformation
       type: string
       default: ''
-<<<<<<< HEAD
+  memberManagement.organization.paymentInformation.sepaCreditorId:
+      label: 'SEPA creditor ID'
+      category: MemberManagement.organization.paymentInformation
+      type: string
+      default: ''
   memberManagement.organization.paymentInformation.paymentReason:
       label: 'Payment reason'
-=======
-  memberManagement.organization.paymentInformation.sepaCreditorId:
-      label: 'SEPA creditor ID'
->>>>>>> 775270b9
       category: MemberManagement.organization.paymentInformation
       type: string
       default: ''
