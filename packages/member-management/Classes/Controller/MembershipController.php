--- conflicted
+++ resolved
@@ -78,13 +78,9 @@
         $this->view->assignMultiple([
             'currentDateFormatted' => (new \DateTimeImmutable())->format(\DateTime::W3C),
             'member' => $member ?? new Member(),
-<<<<<<< HEAD
             'memberships' => $memberships,
-            'sitesets' => $this->request->getAttribute('site')->getSettings()->getAll()
-=======
             'sitesets' => $this->request->getAttribute('site')->getSettings()->getAll(),
             'data' => $this->getContentObjectData(),
->>>>>>> 999af174
         ]);
 
         return $this->htmlResponse();
