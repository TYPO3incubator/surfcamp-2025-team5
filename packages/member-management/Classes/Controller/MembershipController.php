<?php

declare(strict_types=1);

/*
 * This file is part of the TYPO3 CMS extension "member_management".
 *
 * Copyright (C) 2025 Elias Häußler <elias@haeussler.dev>
 *
 * This program is free software: you can redistribute it and/or modify
 * it under the terms of the GNU General Public License as published by
 * the Free Software Foundation, either version 2 of the License, or
 * (at your option) any later version.
 *
 * This program is distributed in the hope that it will be useful,
 * but WITHOUT ANY WARRANTY; without even the implied warranty of
 * MERCHANTABILITY or FITNESS FOR A PARTICULAR PURPOSE.  See the
 * GNU General Public License for more details.
 *
 * You should have received a copy of the GNU General Public License
 * along with this program. If not, see <https://www.gnu.org/licenses/>.
 */

namespace TYPO3Incubator\MemberManagement\Controller;

use Psr\Http\Message\ResponseInterface;
use TYPO3\CMS\Core\Crypto\PasswordHashing\PasswordHashFactory;
use TYPO3\CMS\Extbase\Http\ForwardResponse;
use TYPO3\CMS\Extbase\Mvc\Controller\ActionController;
use TYPO3\CMS\Extbase\Persistence\PersistenceManagerInterface;
use TYPO3\CMS\Extbase\Property\TypeConverter\DateTimeConverter;
use TYPO3\CMS\Frontend\ContentObject\ContentObjectRenderer;
use TYPO3Incubator\MemberManagement\Domain\Model\Member;
use TYPO3Incubator\MemberManagement\Domain\Model\MembershipStatus;
use TYPO3Incubator\MemberManagement\Domain\Repository\MemberRepository;
use TYPO3Incubator\MemberManagement\Exception\Exception;
use TYPO3Incubator\MemberManagement\Service\MembershipService;

/**
 * MembershipController
 *
 * @author Elias Häußler <elias@haeussler.dev>
 * @license GPL-2.0-or-later
 */
final class MembershipController extends ActionController
{
    public function __construct(
        private readonly MemberRepository $memberRepository,
        private readonly MembershipService $membershipService,
        private readonly PasswordHashFactory $passwordHashFactory,
        private readonly PersistenceManagerInterface $persistenceManager,
    ) {}

    protected function initializeAction(): void
    {
        $this->membershipService->setRequest($this->request);
    }

    protected function initializeCreateAction(): void
    {
        // Allow "member" only as internal argument when forwarding from "save" action
        if ($this->request->hasArgument('member') &&
            !($this->request->getArgument('member') instanceof Member)
        ) {
            $this->request->withArgument('member', null);
        }
    }

    protected function createAction(?Member $member = null): ResponseInterface
    {
        $this->view->assignMultiple([
            'currentDateFormatted' => (new \DateTimeImmutable())->format(\DateTime::W3C),
            'member' => $member ?? new Member(),
            'sitesets' => $this->request->getAttribute('site')->getSettings()->getAll(),
            'data' => $this->getContentObjectData(),
        ]);

        return $this->htmlResponse();
    }

    protected function initializeSaveAction(): void
    {
        $this->arguments->getArgument('member')
            ->getPropertyMappingConfiguration()
            ->forProperty('dateOfBirth')
            ->setTypeConverterOption(
                DateTimeConverter::class,
                DateTimeConverter::CONFIGURATION_DATE_FORMAT,
                'Y-m-d',
            )
        ;
    }

    protected function saveAction(Member $member): ResponseInterface
    {
        $member->setPrivacyAcceptedAt(new \DateTime());

        // Hash given password
        $member->setPassword(
            $this->passwordHashFactory->getDefaultHashInstance('FE')->getHashedPassword($member->getPassword()),
        );

        // Reset password repeat since we don't need it anymore
        $member->setPasswordRepeat('');
<<<<<<< HEAD
        $member->setUsername($member->getEmail());

        // Disable member until consent was given
        $member->setDisabled(true);
=======
        $member->setMembershipStatus(MembershipStatus::Unconfirmed);
>>>>>>> fe519bcd

        $this->persistenceManager->add($member);
        $this->persistenceManager->persistAll();

        $data = $this->getContentObjectData();
        $confirmationPid = (int)($data['tx_membermanagement_confirmation_pid'] ?? 0);

        try {
            $created = $this->membershipService->create($member, $confirmationPid);
        } catch (Exception $exception) {
            $created = false;

            // @todo Use better error message, not only exception message
            $this->addFlashMessage($exception->getMessage());
        }

        if ($created) {
            return $this->htmlResponse();
        }

        // Remove already persisted member if membership could not be created
        $this->persistenceManager->remove($member);
        $this->persistenceManager->persistAll();

        // Obfuscate submitted password for rendering in frontend
        $member->setPassword('');

        return (new ForwardResponse('create'))->withArguments([
            'member' => $member
        ]);
    }

    protected function confirmAction(string $hash, string $email): ResponseInterface
    {
        $member = $this->memberRepository->findOneByHash($hash);

        // Show error if no member with associated hash is found
        if ($member === null) {
            return $this->errorResponse('memberNotFound', 404);
        }

        // Show error if email does not match
        if ($member->getEmail() !== $email) {
            return $this->errorResponse('invalidEmailAddress');
        }

        // Confirm membership
        $member->setCreateHash('');
<<<<<<< HEAD
        $member->setDisabled(false);
=======
        $member->setMembershipStatus(MembershipStatus::Pending);
>>>>>>> fe519bcd

        // Update member in database
        $this->persistenceManager->update($member);
        $this->persistenceManager->persistAll();

        // @todo send mail to manager

        return $this->htmlResponse();
    }

    private function errorResponse(string $reason, int $statusCode = 400): ResponseInterface
    {
        $this->view->assign('error', $reason);

        $response = $this->htmlResponse(
            $this->view->render('Error'),
        );

        return $response->withStatus($statusCode);
    }

    /**
     * @return array<string, mixed>
     */
    private function getContentObjectData(): array
    {
        $contentObject = $this->request->getAttribute('currentContentObject');

        if (!($contentObject instanceof ContentObjectRenderer)) {
            return [];
        }

        return $contentObject->data;
    }
}<|MERGE_RESOLUTION|>--- conflicted
+++ resolved
@@ -102,14 +102,11 @@
 
         // Reset password repeat since we don't need it anymore
         $member->setPasswordRepeat('');
-<<<<<<< HEAD
         $member->setUsername($member->getEmail());
 
         // Disable member until consent was given
         $member->setDisabled(true);
-=======
         $member->setMembershipStatus(MembershipStatus::Unconfirmed);
->>>>>>> fe519bcd
 
         $this->persistenceManager->add($member);
         $this->persistenceManager->persistAll();
@@ -158,11 +155,8 @@
 
         // Confirm membership
         $member->setCreateHash('');
-<<<<<<< HEAD
         $member->setDisabled(false);
-=======
         $member->setMembershipStatus(MembershipStatus::Pending);
->>>>>>> fe519bcd
 
         // Update member in database
         $this->persistenceManager->update($member);
