<?php

declare(strict_types=1);

namespace TYPO3Incubator\MemberManagement\Controller;

use Psr\Container\ContainerExceptionInterface;
use Psr\Container\NotFoundExceptionInterface;
use Psr\Http\Message\ResponseInterface;
use TYPO3\CMS\Backend\Attribute\AsController;
use TYPO3\CMS\Backend\Template\Components\ButtonBar;
use TYPO3\CMS\Backend\Template\Components\Buttons\LinkButton;
use TYPO3\CMS\Backend\Template\ModuleTemplate;
use TYPO3\CMS\Backend\Template\ModuleTemplateFactory;
<<<<<<< HEAD
use TYPO3\CMS\Core\Page\PageRenderer;
=======
use TYPO3\CMS\Core\Localization\LanguageService;
use TYPO3\CMS\Core\Localization\LanguageServiceFactory;
>>>>>>> 775270b9
use TYPO3\CMS\Core\Pagination\SlidingWindowPagination;
use TYPO3\CMS\Core\Imaging\IconFactory;
use TYPO3\CMS\Core\Imaging\IconSize;
use TYPO3\CMS\Extbase\Mvc\Controller\ActionController;
use TYPO3\CMS\Extbase\Pagination\QueryResultPaginator;
use TYPO3Incubator\MemberManagement\Domain\Repository\MemberRepository;
<<<<<<< HEAD
use TYPO3Incubator\MemberManagement\Service\MembershipService;
=======
use TYPO3Incubator\MemberManagement\Service\PaymentService;
>>>>>>> 775270b9

#[AsController]
final class BackendMemberController extends ActionController
{
<<<<<<< HEAD
    protected const MEMBER_ACTION_SET_ACTIVE = 'setActive';
    protected const MEMBER_ACTION_SET_INACTIVE = 'setInactive';
    public function __construct(
        protected readonly ModuleTemplateFactory $moduleTemplateFactory,
        private readonly MemberRepository $memberRepository,
        private readonly MembershipService $membershipService,
        private readonly PageRenderer $pageRenderer,
=======
    private ModuleTemplate $moduleTemplate;
    private LanguageService $languageService;

    public function __construct(
        protected readonly ModuleTemplateFactory $moduleTemplateFactory,
        private readonly MemberRepository $memberRepository,
        protected readonly IconFactory $iconFactory,
        private readonly PaymentService $paymentService,
        private readonly LanguageServiceFactory $languageServiceFactory,
>>>>>>> 775270b9
    ) {
        $this->languageService = $this->languageServiceFactory->createFromUserPreferences(null);
    }

    protected function initializeAction(): void
    {
        $this->moduleTemplate = $this->moduleTemplateFactory->create($this->request);
        $this->getDocHeaderButtons($this->moduleTemplate);
    }

    protected function initializeAction(): void
    {
        $this->membershipService->setRequest($this->request);
        $this->pageRenderer->loadJavaScriptModule('@vendor/typo3-incubator/member-management/backend.js');
        $this->pageRenderer->addCssFile('EXT:member_management/Resources/Public/Css/backend.css');
    }

    public function indexAction(): ResponseInterface
    {
<<<<<<< HEAD
        $moduleTemplate = $this->moduleTemplateFactory->create($this->request);
        $members = $this->memberRepository->findConfirmed();
=======
        $members = $this->memberRepository->findAll();
>>>>>>> 775270b9
        $itemsPerPage = 20;
        $currentPage = $this->request->hasArgument('currentPageNumber')
            ? (int)$this->request->getArgument('currentPageNumber')
            : 1;
        $maximumLinks = 15;
        $paginator = new QueryResultPaginator($members, $currentPage, $itemsPerPage);
        $pagination = new SlidingWindowPagination(
            $paginator,
            $maximumLinks,
        );
        $this->moduleTemplate->assignMultiple(
            [
                'pagination' => $pagination,
                'paginator' => $paginator,
            ]
        );

        return $this->moduleTemplate->renderResponse('Backend/Index');
    }

    /**
     * @throws ContainerExceptionInterface
     * @throws NotFoundExceptionInterface
     */
    public function generateSepaXmlAction(): ResponseInterface {
        $this->paymentService->setRequest($this->request);
        $sepaXML = $this->paymentService->generateSepaXml();

        if ($sepaXML) {
            $response = $this->responseFactory->createResponse();

            $response->getBody()->write($sepaXML);

            $site = $this->request->getAttribute('site');
            $siteSettings = $site->getSettings();
            $organizationName = $siteSettings->get('memberManagement.organization.name');
            $filename = "SEPA - $organizationName.xml";

            $origin = $_SERVER['HTTP_ORIGIN'] ?? '';
            if ($origin) {
                $response->headers->set('Access-Control-Allow-Origin', $origin);
                $response->headers->set('Access-Control-Allow-Credentials', 'true');
            }

            return $response
                ->withHeader('Content-Type', 'text/xml; charset=utf-8')
                ->withHeader('Content-Disposition', 'attachment; filename="' . $filename)
                ->withHeader('Cache-Control', 'private, no-cache, no-store, must-revalidate')
                ->withHeader('Pragma', 'no-cache');
        }

        return $this->moduleTemplate->renderResponse('Backend/Index');
    }

    protected function getDocHeaderButtons(ModuleTemplate $view): void
    {
        $buttonBar = $view->getDocHeaderComponent()->getButtonBar();

        $buttonBar->addButton($this->getDocHeaderButtonForGeneratingSepaXml($buttonBar), ButtonBar::BUTTON_POSITION_LEFT, 10);
    }

    private function getDocHeaderButtonForGeneratingSepaXml(ButtonBar $buttonBar): LinkButton
    {
        $href = $this->uriBuilder->reset()->uriFor('generateSepaXml');

        return $buttonBar->makeLinkButton()
            ->setHref($href)
            ->setTitle($this->languageService->sL('LLL:EXT:member_management/Resources/Private/Language/locallang_mod_member.xlf:downloadSepaXmlButton'))
            ->setShowLabelText(true)
            ->setIcon($this->iconFactory->getIcon('actions-download', IconSize::SMALL));
    }

    public function memberBulkActionAction(array $memberUids = [], string $memberAction = null): ResponseInterface
    {
        if (empty($memberUids) || $memberAction === null) {
            $this->addFlashMessage('No items selected or no action specified.');
            return $this->redirect('index');
        }
        switch ($memberAction) {
            case self::MEMBER_ACTION_SET_ACTIVE:
                $this->membershipService->setMembersActive($memberUids);
                break;
            case self::MEMBER_ACTION_SET_INACTIVE:
                $this->membershipService->setMembersInactive($memberUids);
                break;

        }
        return $this->redirect('index');
    }

}<|MERGE_RESOLUTION|>--- conflicted
+++ resolved
@@ -12,28 +12,24 @@
 use TYPO3\CMS\Backend\Template\Components\Buttons\LinkButton;
 use TYPO3\CMS\Backend\Template\ModuleTemplate;
 use TYPO3\CMS\Backend\Template\ModuleTemplateFactory;
-<<<<<<< HEAD
 use TYPO3\CMS\Core\Page\PageRenderer;
-=======
 use TYPO3\CMS\Core\Localization\LanguageService;
 use TYPO3\CMS\Core\Localization\LanguageServiceFactory;
->>>>>>> 775270b9
 use TYPO3\CMS\Core\Pagination\SlidingWindowPagination;
 use TYPO3\CMS\Core\Imaging\IconFactory;
 use TYPO3\CMS\Core\Imaging\IconSize;
 use TYPO3\CMS\Extbase\Mvc\Controller\ActionController;
 use TYPO3\CMS\Extbase\Pagination\QueryResultPaginator;
 use TYPO3Incubator\MemberManagement\Domain\Repository\MemberRepository;
-<<<<<<< HEAD
 use TYPO3Incubator\MemberManagement\Service\MembershipService;
-=======
 use TYPO3Incubator\MemberManagement\Service\PaymentService;
->>>>>>> 775270b9
 
 #[AsController]
 final class BackendMemberController extends ActionController
 {
-<<<<<<< HEAD
+    private ModuleTemplate $moduleTemplate;
+    private LanguageService $languageService;
+
     protected const MEMBER_ACTION_SET_ACTIVE = 'setActive';
     protected const MEMBER_ACTION_SET_INACTIVE = 'setInactive';
     public function __construct(
@@ -41,17 +37,9 @@
         private readonly MemberRepository $memberRepository,
         private readonly MembershipService $membershipService,
         private readonly PageRenderer $pageRenderer,
-=======
-    private ModuleTemplate $moduleTemplate;
-    private LanguageService $languageService;
-
-    public function __construct(
-        protected readonly ModuleTemplateFactory $moduleTemplateFactory,
-        private readonly MemberRepository $memberRepository,
         protected readonly IconFactory $iconFactory,
         private readonly PaymentService $paymentService,
         private readonly LanguageServiceFactory $languageServiceFactory,
->>>>>>> 775270b9
     ) {
         $this->languageService = $this->languageServiceFactory->createFromUserPreferences(null);
     }
@@ -71,12 +59,7 @@
 
     public function indexAction(): ResponseInterface
     {
-<<<<<<< HEAD
-        $moduleTemplate = $this->moduleTemplateFactory->create($this->request);
-        $members = $this->memberRepository->findConfirmed();
-=======
         $members = $this->memberRepository->findAll();
->>>>>>> 775270b9
         $itemsPerPage = 20;
         $currentPage = $this->request->hasArgument('currentPageNumber')
             ? (int)$this->request->getArgument('currentPageNumber')
