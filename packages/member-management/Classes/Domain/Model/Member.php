<?php

declare(strict_types=1);

/*
 * This file is part of the TYPO3 CMS extension "member_management".
 *
 * Copyright (C) 2025 Elias Häußler <elias@haeussler.dev>
 *
 * This program is free software: you can redistribute it and/or modify
 * it under the terms of the GNU General Public License as published by
 * the Free Software Foundation, either version 2 of the License, or
 * (at your option) any later version.
 *
 * This program is distributed in the hope that it will be useful,
 * but WITHOUT ANY WARRANTY; without even the implied warranty of
 * MERCHANTABILITY or FITNESS FOR A PARTICULAR PURPOSE.  See the
 * GNU General Public License for more details.
 *
 * You should have received a copy of the GNU General Public License
 * along with this program. If not, see <https://www.gnu.org/licenses/>.
 */

namespace TYPO3Incubator\MemberManagement\Domain\Model;

use DateTime;
use TYPO3\CMS\Extbase\Annotation\Validate;
use TYPO3\CMS\Extbase\DomainObject\AbstractEntity;
use TYPO3\CMS\Extbase\Persistence\ObjectStorage;
use TYPO3Incubator\MemberManagement\Domain\Validator\IbanValidator;

/**
 * Member
 *
 * @author Elias Häußler <elias@haeussler.dev>
 * @license GPL-2.0-or-later
 */
class Member extends AbstractEntity
{
<<<<<<< HEAD
    protected string $title = '';
=======

    #[Validate(['validator' => 'NotEmpty'])]
>>>>>>> 272e17fb
    protected string $firstName = '';
    #[Validate(['validator' => 'NotEmpty'])]
    protected string $lastName = '';
    #[Validate(['validator' => 'NotEmpty'])]
    #[Validate(['validator' => 'EmailAddress'])]
    protected string $email = '';
    #[Validate(['validator' => 'NotEmpty'])]
    protected string $telephone = '';
    #[Validate(['validator' => 'NotEmpty'])]
    protected string $address = '';
    #[Validate(['validator' => 'NotEmpty'])]
    protected string $zip = '';
    #[Validate(['validator' => 'NotEmpty'])]
    protected string $city = '';
    #[Validate(['validator' => 'NotEmpty'])]
    protected string $country = '';
    #[Validate(['validator' => 'NotEmpty'])]
    #[Validate([
        'validator' => IbanValidator::class,
    ])]
    protected string $iban = '';
    protected string $bic = '';
    protected string $notes = '';
    #[Validate(['validator' => 'NotEmpty'])]
    #[Validate(['validator' => 'DateTime'])]
    protected ?DateTime $dateOfBirth = null;
    protected Gender $gender = Gender::Other;
    #[Validate(['validator' => 'NotEmpty'])]
    #[Validate(['validator' => 'DateTime'])]
    protected ?DateTime $privacyAcceptedAt = null;
    #[Validate(['validator' => 'DateTime'])]
    protected ?DateTime $memberSince = null;
    #[Validate(['validator' => 'DateTime'])]
    protected ?DateTime $memberUntil = null;

    protected ?Membership $membership = null;
    protected MembershipStatus $membershipStatus = MembershipStatus::Pending;

    /** @var ObjectStorage<Payment> */
    protected ObjectStorage $payments;

    protected string $password = '';
    protected string $passwordRepeat = '';
    protected string $createHash = '';

    public function __construct()
    {
        $this->payments = new ObjectStorage();
    }

    public function getTitle(): string
    {
        return $this->title;
    }

    public function setTitle(string $title): void
    {
        $this->title = $title;
    }

    public function getFirstName(): string
    {
        return $this->firstName;
    }

    public function setFirstName(string $firstName): void
    {
        $this->firstName = $firstName;
    }

    public function getLastName(): string
    {
        return $this->lastName;
    }

    public function setLastName(string $lastName): void
    {
        $this->lastName = $lastName;
    }

    public function getEmail(): string
    {
        return $this->email;
    }

    public function setEmail(string $email): void
    {
        $this->email = $email;
    }

    public function getTelephone(): string
    {
        return $this->telephone;
    }

    public function setTelephone(string $telephone): void
    {
        $this->telephone = $telephone;
    }

    public function getAddress(): string
    {
        return $this->address;
    }

    public function setAddress(string $address): void
    {
        $this->address = $address;
    }

    public function getZip(): string
    {
        return $this->zip;
    }

    public function setZip(string $zip): void
    {
        $this->zip = $zip;
    }

    public function getCity(): string
    {
        return $this->city;
    }

    public function setCity(string $city): void
    {
        $this->city = $city;
    }

    public function getCountry(): string
    {
        return $this->country;
    }

    public function setCountry(string $country): void
    {
        $this->country = $country;
    }

    public function getIban(): string
    {
        return $this->iban;
    }

    public function setIban(string $iban): void
    {
        $this->iban = $iban;
    }

    public function getBic(): string
    {
        return $this->bic;
    }

    public function setBic(string $bic): void
    {
        $this->bic = $bic;
    }

    public function getNotes(): string
    {
        return $this->notes;
    }

    public function setNotes(string $notes): void
    {
        $this->notes = $notes;
    }

    public function getDateOfBirth(): ?DateTime
    {
        return $this->dateOfBirth;
    }

    public function setDateOfBirth(?DateTime $dateOfBirth): void
    {
        $this->dateOfBirth = $dateOfBirth;
    }

    public function getGender(): Gender
    {
        return $this->gender;
    }

    public function setGender(Gender $gender): void
    {
        $this->gender = $gender;
    }

    public function getPrivacyAcceptedAt(): ?DateTime
    {
        return $this->privacyAcceptedAt;
    }

    public function setPrivacyAcceptedAt(?DateTime $privacyAcceptedAt): void
    {
        $this->privacyAcceptedAt = $privacyAcceptedAt;
    }

    public function getMemberSince(): ?DateTime
    {
        return $this->memberSince;
    }

    public function setMemberSince(?DateTime $memberSince): void
    {
        $this->memberSince = $memberSince;
    }

    public function getMemberUntil(): ?DateTime
    {
        return $this->memberUntil;
    }

    public function setMemberUntil(?DateTime $memberUntil): void
    {
        $this->memberUntil = $memberUntil;
    }

    public function getMembership(): ?Membership
    {
        return $this->membership;
    }

    public function setMembership(?Membership $membership): void
    {
        $this->membership = $membership;
    }

    public function getMembershipStatus(): MembershipStatus
    {
        return $this->membershipStatus;
    }

    public function setMembershipStatus(MembershipStatus $membershipStatus): void
    {
        $this->membershipStatus = $membershipStatus;
    }

    public function getPayments(): ObjectStorage
    {
        return $this->payments;
    }

    public function setPayments(ObjectStorage $payments): void
    {
        $this->payments = $payments;
    }

    public function getPassword(): string
    {
        return $this->password;
    }

    public function setPassword(#[\SensitiveParameter] string $password): void
    {
        $this->password = $password;
    }

    public function getPasswordRepeat(): string
    {
        return $this->passwordRepeat;
    }

    public function setPasswordRepeat(#[\SensitiveParameter] string $passwordRepeat): void
    {
        $this->passwordRepeat = $passwordRepeat;
    }

    public function getCreateHash(): string
    {
        return $this->createHash;
    }

    public function setCreateHash(string $createHash): void
    {
        $this->createHash = $createHash;
    }
}<|MERGE_RESOLUTION|>--- conflicted
+++ resolved
@@ -37,12 +37,8 @@
  */
 class Member extends AbstractEntity
 {
-<<<<<<< HEAD
     protected string $title = '';
-=======
-
-    #[Validate(['validator' => 'NotEmpty'])]
->>>>>>> 272e17fb
+    #[Validate(['validator' => 'NotEmpty'])]
     protected string $firstName = '';
     #[Validate(['validator' => 'NotEmpty'])]
     protected string $lastName = '';
