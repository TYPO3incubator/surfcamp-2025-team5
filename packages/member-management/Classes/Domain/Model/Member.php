<?php

declare(strict_types=1);

/*
 * This file is part of the TYPO3 CMS extension "member_management".
 *
 * Copyright (C) 2025 Elias Häußler <elias@haeussler.dev>
 *
 * This program is free software: you can redistribute it and/or modify
 * it under the terms of the GNU General Public License as published by
 * the Free Software Foundation, either version 2 of the License, or
 * (at your option) any later version.
 *
 * This program is distributed in the hope that it will be useful,
 * but WITHOUT ANY WARRANTY; without even the implied warranty of
 * MERCHANTABILITY or FITNESS FOR A PARTICULAR PURPOSE.  See the
 * GNU General Public License for more details.
 *
 * You should have received a copy of the GNU General Public License
 * along with this program. If not, see <https://www.gnu.org/licenses/>.
 */

namespace TYPO3Incubator\MemberManagement\Domain\Model;

use DateTime;
use TYPO3\CMS\Extbase\Annotation\Validate;
use TYPO3\CMS\Extbase\DomainObject\AbstractEntity;
use TYPO3\CMS\Extbase\Persistence\ObjectStorage;
use TYPO3Incubator\MemberManagement\Domain\Validator\IbanValidator;

/**
 * Member
 *
 * @author Elias Häußler <elias@haeussler.dev>
 * @license GPL-2.0-or-later
 */
class Member extends AbstractEntity
{
    protected string $title = '';

    #[Validate(['validator' => 'NotEmpty'])]
    protected string $firstName = '';

    #[Validate(['validator' => 'NotEmpty'])]
    protected string $lastName = '';

    #[Validate(['validator' => 'NotEmpty'])]
    #[Validate(['validator' => 'EmailAddress'])]
    protected string $email = '';

    #[Validate(['validator' => 'NotEmpty'])]
    protected string $telephone = '';

    #[Validate(['validator' => 'NotEmpty'])]
    protected string $address = '';

    #[Validate(['validator' => 'NotEmpty'])]
    protected string $zip = '';

    #[Validate(['validator' => 'NotEmpty'])]
    protected string $city = '';

    #[Validate(['validator' => 'NotEmpty'])]
    protected string $country = '';

    #[Validate([
        'validator' => IbanValidator::class,
    ])]
    protected string $iban = '';

    protected string $bic = '';
<<<<<<< HEAD
    protected string $sepaDebtorMandate = '';
    #[Validate(['validator' => 'DateTime'])]
    protected ?DateTime $sepaDebtorMandateSignDate = null;
=======

    #[Validate(['validator' => 'DateTime'])]
    protected ?DateTime $sepaAcceptedAt = null;

>>>>>>> 6a4b1e19
    protected string $notes = '';

    #[Validate(['validator' => 'NotEmpty'])]
    #[Validate(['validator' => 'DateTime'])]
    protected ?DateTime $dateOfBirth = null;

    protected Gender $gender = Gender::Other;

    #[Validate(['validator' => 'NotEmpty'])]
    #[Validate(['validator' => 'DateTime'])]
    protected ?DateTime $privacyAcceptedAt = null;

    #[Validate(['validator' => 'DateTime'])]
    protected ?DateTime $memberSince = null;

    #[Validate(['validator' => 'DateTime'])]
    protected ?DateTime $memberUntil = null;

    #[Validate(['validator' => 'NotEmpty'])]
    protected ?Membership $membership = null;

    protected MembershipStatus $membershipStatus = MembershipStatus::Unconfirmed;

    /** @var ObjectStorage<Payment> */
    protected ObjectStorage $payments;

    protected string $username = '';
    protected string $password = '';
    protected string $passwordRepeat = '';
    protected string $createHash = '';
    protected int $usergroup = 0;
    protected ?int $pid = 0;
    protected bool $disabled = true;

    public function __construct()
    {
        $this->payments = new ObjectStorage();
    }

    public function getTitle(): string
    {
        return $this->title;
    }

    public function setTitle(string $title): void
    {
        $this->title = $title;
    }

    public function getFirstName(): string
    {
        return $this->firstName;
    }

    public function setFirstName(string $firstName): void
    {
        $this->firstName = $firstName;
    }

    public function getLastName(): string
    {
        return $this->lastName;
    }

    public function setLastName(string $lastName): void
    {
        $this->lastName = $lastName;
    }

    public function getEmail(): string
    {
        return $this->email;
    }

    public function setEmail(string $email): void
    {
        $this->email = $email;
    }

    public function getTelephone(): string
    {
        return $this->telephone;
    }

    public function setTelephone(string $telephone): void
    {
        $this->telephone = $telephone;
    }

    public function getAddress(): string
    {
        return $this->address;
    }

    public function setAddress(string $address): void
    {
        $this->address = $address;
    }

    public function getZip(): string
    {
        return $this->zip;
    }

    public function setZip(string $zip): void
    {
        $this->zip = $zip;
    }

    public function getCity(): string
    {
        return $this->city;
    }

    public function setCity(string $city): void
    {
        $this->city = $city;
    }

    public function getCountry(): string
    {
        return $this->country;
    }

    public function setCountry(string $country): void
    {
        $this->country = $country;
    }

    public function getIban(): string
    {
        return $this->iban;
    }

    public function setIban(string $iban): void
    {
        $this->iban = $iban;
    }

    public function getBic(): string
    {
        return $this->bic;
    }

    public function setBic(string $bic): void
    {
        $this->bic = $bic;
    }

    public function getSepaDebtorMandate(): string
    {
        return $this->sepaDebtorMandate;
    }

    public function setSepaDebtorMandate(string $sepaDebtorMandate): void
    {
        $this->sepaDebtorMandate = $sepaDebtorMandate;
    }

    public function getSepaDebtorMandateSignDate(): ?DateTime
    {
        return $this->sepaDebtorMandateSignDate;
    }

    public function setSepaDebtorMandateSignDate(?DateTime $sepaDebtorMandateSignDate): void
    {
        $this->sepaDebtorMandateSignDate = $sepaDebtorMandateSignDate;
    }

    public function getNotes(): string
    {
        return $this->notes;
    }

    public function setNotes(string $notes): void
    {
        $this->notes = $notes;
    }

    public function getDateOfBirth(): ?DateTime
    {
        return $this->dateOfBirth;
    }

    public function setDateOfBirth(?DateTime $dateOfBirth): void
    {
        $this->dateOfBirth = $dateOfBirth;
    }

    public function getGender(): Gender
    {
        return $this->gender;
    }

    public function setGender(Gender $gender): void
    {
        $this->gender = $gender;
    }

    public function getPrivacyAcceptedAt(): ?DateTime
    {
        return $this->privacyAcceptedAt;
    }

    public function setPrivacyAcceptedAt(?DateTime $privacyAcceptedAt): void
    {
        $this->privacyAcceptedAt = $privacyAcceptedAt;
    }

    public function getMemberSince(): ?DateTime
    {
        return $this->memberSince;
    }

    public function setMemberSince(?DateTime $memberSince): void
    {
        $this->memberSince = $memberSince;
    }

    public function getMemberUntil(): ?DateTime
    {
        return $this->memberUntil;
    }

    public function setMemberUntil(?DateTime $memberUntil): void
    {
        $this->memberUntil = $memberUntil;
    }

    public function getMembership(): ?Membership
    {
        return $this->membership;
    }

    public function setMembership(?Membership $membership): void
    {
        $this->membership = $membership;
    }

    public function getMembershipStatus(): MembershipStatus
    {
        return $this->membershipStatus;
    }

    public function setMembershipStatus(MembershipStatus $membershipStatus): void
    {
        $this->membershipStatus = $membershipStatus;
    }

    public function getPayments(): ObjectStorage
    {
        return $this->payments;
    }

    public function setPayments(ObjectStorage $payments): void
    {
        $this->payments = $payments;
    }

    public function getUsername(): string
    {
        return $this->username;
    }

    public function setUsername(string $username): void
    {
        $this->username = $username;
    }

    public function getPassword(): string
    {
        return $this->password;
    }

    public function setPassword(#[\SensitiveParameter] string $password): void
    {
        $this->password = $password;
    }

    public function getPasswordRepeat(): string
    {
        return $this->passwordRepeat;
    }

    public function setPasswordRepeat(#[\SensitiveParameter] string $passwordRepeat): void
    {
        $this->passwordRepeat = $passwordRepeat;
    }

    public function getCreateHash(): string
    {
        return $this->createHash;
    }

    public function setCreateHash(string $createHash): void
    {
        $this->createHash = $createHash;
    }

    public function getUsergroup(): int
    {
        return $this->usergroup;
    }

    public function setUsergroup(int $usergroup): void
    {
        $this->usergroup = $usergroup;
    }

    public function getPid(): ?int
    {
        return $this->pid;
    }

    public function setPid(?int $pid): void
    {
        $this->pid = $pid;
    }

    public function isDisabled(): bool
    {
        return $this->disabled;
    }

    public function setDisabled(bool $disabled): void
    {
        $this->disabled = $disabled;
    }

    public function getMembershipStatusLabel(): string
    {
        return $this->membershipStatus->label();
    }

    public function getLastPayment(): ?Payment
    {
        return array_reduce(
            $this->getPayments()->toArray(),
            static function (?Payment $latest, Payment $current): ?Payment {
                return $latest === null || $current->getPaidAt() > $latest->getPaidAt()
                    ? $current
                    : $latest;
            },
            null
        );
    }
}<|MERGE_RESOLUTION|>--- conflicted
+++ resolved
@@ -70,16 +70,12 @@
     protected string $iban = '';
 
     protected string $bic = '';
-<<<<<<< HEAD
+  
     protected string $sepaDebtorMandate = '';
+  
     #[Validate(['validator' => 'DateTime'])]
     protected ?DateTime $sepaDebtorMandateSignDate = null;
-=======
-
-    #[Validate(['validator' => 'DateTime'])]
-    protected ?DateTime $sepaAcceptedAt = null;
-
->>>>>>> 6a4b1e19
+  
     protected string $notes = '';
 
     #[Validate(['validator' => 'NotEmpty'])]
