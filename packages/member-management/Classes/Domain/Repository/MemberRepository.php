<?php

declare(strict_types=1);

/*
 * This file is part of the TYPO3 CMS extension "member_management".
 *
 * Copyright (C) 2025 Elias Häußler <elias@haeussler.dev>
 *
 * This program is free software: you can redistribute it and/or modify
 * it under the terms of the GNU General Public License as published by
 * the Free Software Foundation, either version 2 of the License, or
 * (at your option) any later version.
 *
 * This program is distributed in the hope that it will be useful,
 * but WITHOUT ANY WARRANTY; without even the implied warranty of
 * MERCHANTABILITY or FITNESS FOR A PARTICULAR PURPOSE.  See the
 * GNU General Public License for more details.
 *
 * You should have received a copy of the GNU General Public License
 * along with this program. If not, see <https://www.gnu.org/licenses/>.
 */

namespace TYPO3Incubator\MemberManagement\Domain\Repository;

use TYPO3\CMS\Core\Utility\GeneralUtility;
use TYPO3\CMS\Extbase\Persistence\Generic\Typo3QuerySettings;
use TYPO3\CMS\Extbase\Persistence\QueryResultInterface;
use TYPO3\CMS\Extbase\Persistence\Repository;
use TYPO3Incubator\MemberManagement\Domain\Model\Member;
use TYPO3Incubator\MemberManagement\Domain\Model\MembershipStatus;

/**
 * MemberRepository
 *
 * @author Elias Häußler <elias@haeussler.dev>
 * @license GPL-2.0-or-later
 *
 * @extends Repository<Member>
 */
final class MemberRepository extends Repository
{
    public function __construct()
    {
        parent::__construct();
        $querySettings = GeneralUtility::makeInstance(Typo3QuerySettings::class);
        $querySettings->setRespectStoragePage(false);
        $this->setDefaultQuerySettings($querySettings);
    }

    public function findOneByHash(string $hash, bool $includeDisabled = false): ?Member
    {
        $query = $this->createQuery();
        $querySettings = $query->getQuerySettings();
        $querySettings->setRespectStoragePage(false);

        if ($includeDisabled) {
            $querySettings->setIgnoreEnableFields(true);
            $querySettings->setEnableFieldsToBeIgnored(['disabled']);
        }

        // @todo Limit to storage page of current site

        $query->matching(
            $query->equals('createHash', $hash),
        );

        return $query->execute()->getFirst();
    }

    public function findActiveInFolder(int $folderId): array
    {
        $query = $this->createQuery();

        $query = $query->matching(
            $query->logicalAnd(
                $query->equals('pid', $folderId),
                $query->equals('membership_status', MembershipStatus::Active),
            ),
        );

        return $query->execute()->toArray();
    }

<<<<<<< HEAD
    public function findByFilters(array $filters)
    {
        $query = $this->createQuery();
        $constraints = [
            $query->greaterThan('membershipStatus', MembershipStatus::Unconfirmed),
        ];

        if (!empty($filters['search'])) {
            $term = '%' . $filters['search'] . '%';
            $constraints[] = $query->logicalOr(
                $query->like('first_name', $term),
                $query->like('last_name', $term),
                $query->like('email', $term)
            );
        }

        if (!empty($filters['membershipUid']) && $filters['membershipUid'] > 0) {
            $constraints[] = $query->equals('membership.uid', (int)$filters['membershipUid']);
        }

        if (isset($filters['membershipStatus']) && $filters['membershipStatus'] > -1) {
            $constraints[] = $query->equals('membership_status', (int)$filters['membershipStatus']);
        }

        $query->matching($query->logicalAnd(...$constraints));
=======
    public function findConfirmed(): QueryResultInterface
    {
        $query = $this->createQuery();
        $query->getQuerySettings()->setIgnoreEnableFields(true);

        $query->matching(
            $query->logicalNot(
                $query->equals('membershipStatus', MembershipStatus::Unconfirmed),
            ),
        );

>>>>>>> 600e47df
        return $query->execute();
    }
}<|MERGE_RESOLUTION|>--- conflicted
+++ resolved
@@ -82,7 +82,20 @@
         return $query->execute()->toArray();
     }
 
-<<<<<<< HEAD
+    public function findConfirmed(): QueryResultInterface
+    {
+        $query = $this->createQuery();
+        $query->getQuerySettings()->setIgnoreEnableFields(true);
+
+        $query->matching(
+            $query->logicalNot(
+                $query->equals('membershipStatus', MembershipStatus::Unconfirmed),
+            ),
+        );
+
+        return $query->execute();
+    }
+
     public function findByFilters(array $filters)
     {
         $query = $this->createQuery();
@@ -108,19 +121,6 @@
         }
 
         $query->matching($query->logicalAnd(...$constraints));
-=======
-    public function findConfirmed(): QueryResultInterface
-    {
-        $query = $this->createQuery();
-        $query->getQuerySettings()->setIgnoreEnableFields(true);
-
-        $query->matching(
-            $query->logicalNot(
-                $query->equals('membershipStatus', MembershipStatus::Unconfirmed),
-            ),
-        );
-
->>>>>>> 600e47df
         return $query->execute();
     }
 }