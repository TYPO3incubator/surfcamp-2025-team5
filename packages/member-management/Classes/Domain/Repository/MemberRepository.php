<?php

declare(strict_types=1);

/*
 * This file is part of the TYPO3 CMS extension "member_management".
 *
 * Copyright (C) 2025 Elias Häußler <elias@haeussler.dev>
 *
 * This program is free software: you can redistribute it and/or modify
 * it under the terms of the GNU General Public License as published by
 * the Free Software Foundation, either version 2 of the License, or
 * (at your option) any later version.
 *
 * This program is distributed in the hope that it will be useful,
 * but WITHOUT ANY WARRANTY; without even the implied warranty of
 * MERCHANTABILITY or FITNESS FOR A PARTICULAR PURPOSE.  See the
 * GNU General Public License for more details.
 *
 * You should have received a copy of the GNU General Public License
 * along with this program. If not, see <https://www.gnu.org/licenses/>.
 */

namespace TYPO3Incubator\MemberManagement\Domain\Repository;

<<<<<<< HEAD
use TYPO3\CMS\Extbase\Persistence\QueryResultInterface;
=======
use TYPO3\CMS\Core\Utility\GeneralUtility;
use TYPO3\CMS\Extbase\Persistence\Generic\Typo3QuerySettings;
>>>>>>> 775270b9
use TYPO3\CMS\Extbase\Persistence\Repository;
use TYPO3Incubator\MemberManagement\Domain\Model\Member;
use TYPO3Incubator\MemberManagement\Domain\Model\MembershipStatus;

/**
 * MemberRepository
 *
 * @author Elias Häußler <elias@haeussler.dev>
 * @license GPL-2.0-or-later
 *
 * @extends Repository<Member>
 */
final class MemberRepository extends Repository
{
    public function __construct()
    {
        parent::__construct();
        $querySettings = GeneralUtility::makeInstance(Typo3QuerySettings::class);
        $querySettings->setRespectStoragePage(false);
        $this->setDefaultQuerySettings($querySettings);
    }

    public function findOneByHash(string $hash, bool $includeDisabled = false): ?Member
    {
        $query = $this->createQuery();
        $querySettings = $query->getQuerySettings();
        $querySettings->setRespectStoragePage(false);

        if ($includeDisabled) {
            $querySettings->setIgnoreEnableFields(true);
            $querySettings->setEnableFieldsToBeIgnored(['disabled']);
        }

        // @todo Limit to storage page of current site

        $query->matching(
            $query->equals('createHash', $hash),
        );

        return $query->execute()->getFirst();
    }

<<<<<<< HEAD
    public function findConfirmed(): QueryResultInterface
    {
        $query = $this->createQuery();
        $query->getQuerySettings()->setIgnoreEnableFields(true);

        $query->matching(
            $query->logicalNot(
                $query->equals('membershipStatus', MembershipStatus::Unconfirmed),
            ),
        );

        return $query->execute();
=======
    public function findActiveInFolder(int $folderId): array
    {
        $query = $this->createQuery();

        $query = $query->matching(
            $query->logicalAnd(
                $query->equals('pid', $folderId),
                $query->equals('membership_status', MembershipStatus::Active),
            ),
        );

        return $query->execute()->toArray();
>>>>>>> 775270b9
    }
}<|MERGE_RESOLUTION|>--- conflicted
+++ resolved
@@ -23,12 +23,9 @@
 
 namespace TYPO3Incubator\MemberManagement\Domain\Repository;
 
-<<<<<<< HEAD
-use TYPO3\CMS\Extbase\Persistence\QueryResultInterface;
-=======
 use TYPO3\CMS\Core\Utility\GeneralUtility;
 use TYPO3\CMS\Extbase\Persistence\Generic\Typo3QuerySettings;
->>>>>>> 775270b9
+use TYPO3\CMS\Extbase\Persistence\QueryResultInterface;
 use TYPO3\CMS\Extbase\Persistence\Repository;
 use TYPO3Incubator\MemberManagement\Domain\Model\Member;
 use TYPO3Incubator\MemberManagement\Domain\Model\MembershipStatus;
@@ -71,7 +68,20 @@
         return $query->execute()->getFirst();
     }
 
-<<<<<<< HEAD
+    public function findActiveInFolder(int $folderId): array
+    {
+        $query = $this->createQuery();
+
+        $query = $query->matching(
+            $query->logicalAnd(
+                $query->equals('pid', $folderId),
+                $query->equals('membership_status', MembershipStatus::Active),
+            ),
+        );
+
+        return $query->execute()->toArray();
+    }
+
     public function findConfirmed(): QueryResultInterface
     {
         $query = $this->createQuery();
@@ -84,19 +94,5 @@
         );
 
         return $query->execute();
-=======
-    public function findActiveInFolder(int $folderId): array
-    {
-        $query = $this->createQuery();
-
-        $query = $query->matching(
-            $query->logicalAnd(
-                $query->equals('pid', $folderId),
-                $query->equals('membership_status', MembershipStatus::Active),
-            ),
-        );
-
-        return $query->execute()->toArray();
->>>>>>> 775270b9
     }
 }